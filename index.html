--- conflicted
+++ resolved
@@ -5,11 +5,7 @@
   <meta charset="UTF-8" />
   <meta name="viewport" content="width=device-width, initial-scale=1.0" />
   <title>University Research Collaboration Platform</title>
-<<<<<<< HEAD
-  <link rel="manifest" href="/manifest.json" /> 
-=======
   <!-- <link rel="manifest" href="/manifest.json" /> --> <!-- vite-plugin-pwa will handle this -->
->>>>>>> 8a689791
   <meta name="theme-color" content="#007A7A" /> <!-- This can be kept or also managed by the plugin via vite.config.ts -->
   <script src="https://cdn.tailwindcss.com"></script>
   <script>
